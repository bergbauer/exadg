--- conflicted
+++ resolved
@@ -566,10 +566,6 @@
   Sigma
 };
 
-<<<<<<< HEAD
-std::string
-enum_to_string(TurbulenceEddyViscosityModel const enum_type);
-
 /**************************************************************************************/
 /*                                                                                    */
 /*                            GENERALIZED NEWTONIAN MODELS                            */
@@ -589,9 +585,6 @@
   PowerLaw
 };
 
-std::string
-enum_to_string(GeneralizedNewtonianViscosityModel const enum_type);
-
 enum class TreatmentOfVariableViscosity
 {
   Undefined,
@@ -599,11 +592,6 @@
   Implicit
 };
 
-std::string
-enum_to_string(TreatmentOfVariableViscosity const enum_type);
-
-=======
->>>>>>> 9f7a5e9b
 } // namespace IncNS
 } // namespace ExaDG
 
