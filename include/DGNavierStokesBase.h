--- conflicted
+++ resolved
@@ -76,16 +76,9 @@
     dof_index_first_point(0),
     param(parameter),
     element_volume(0),
-<<<<<<< HEAD
     fe_param(param),
     inverse_mass_matrix_operator(nullptr)
-  {
-    fe_u.reset(new FESystem<dim>(FE_DGQArbitraryNodes<dim>(QGaussLobatto<1>(fe_degree+1)),dim));
-  }
-=======
-    fe_param(param)
   {}
->>>>>>> f4e56add
 
   // destructor
   virtual ~DGNavierStokesBase()
